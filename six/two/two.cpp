// Unless explicitly stated otherwise all files in this repository are licensed
// under the Apache License Version 2.0.
// This product includes software developed at Datadog
// (https://www.datadoghq.com/).
// Copyright 2019 Datadog, Inc.
#include "two.h"

#include "constants.h"

#include <_util.h>
#include <aggregator.h>
#include <cgo_free.h>
#include <containers.h>
#include <datadog_agent.h>
#include <kubeutil.h>
#include <six_types.h>
#include <sixstrings.h>
#include <tagger.h>
#include <util.h>

#include <unistd.h>
#include <algorithm>
#include <sstream>
#include <iostream>

extern "C" DATADOG_AGENT_SIX_API Six *create(const char *pythonHome)
{
    return new Two(pythonHome);
}

extern "C" DATADOG_AGENT_SIX_API void destroy(Six *p)
{
    delete p;
}

Two::Two(const char *python_home)
    : Six()
    , _baseClass(NULL)
    , _pythonPaths()
{
    // unbuffered output
    std::cout.setf(std::ios::unitbuf);

    initPythonHome(python_home);
}

Two::~Two()
{
    PyEval_RestoreThread(_threadState);
    Py_XDECREF(_baseClass);
    Py_Finalize();
}

void Two::initPythonHome(const char *pythonHome)
{
    if (pythonHome != NULL && strlen(pythonHome) != 0) {
        _pythonHome = pythonHome;
    }

    Py_SetPythonHome(const_cast<char *>(_pythonHome));
}

void print_gil_state(std::string msg)
{
    std::cout << msg << ": gil state" << pthread_self() << " -> " << PyGILState_GetThisThreadState() << std::endl << std::flush;
}

bool Two::init()
{
    Py_Initialize();

    // In recent versions of Python3 this is called from Py_Initialize already,
    // for Python2 it has to be explicit.
    PyEval_InitThreads();

    // init custom builtins
    Py2_init_aggregator();
    Py2_init_datadog_agent();
    Py2_init_util();
    Py2_init__util();
    Py2_init_tagger();
    Py2_init_kubeutil();
    Py2_init_containers();

    // Set PYTHONPATH
    if (_pythonPaths.size()) {
        char pathchr[] = "path";
        PyObject *path = PySys_GetObject(pathchr); // borrowed
        for (PyPaths::iterator pit = _pythonPaths.begin(); pit != _pythonPaths.end(); ++pit) {
            PyObject *p = PyString_FromString((*pit).c_str());
            PyList_Append(path, p);
            Py_XDECREF(p);
        }
    }

    // import the base class
    _baseClass = _importFrom("datadog_checks.checks", "AgentCheck");

    // save tread state and release the GIL
    _threadState = PyEval_SaveThread();

    return _baseClass != NULL;
}

bool Two::isInitialized() const
{
    return Py_IsInitialized();
}

py_info_t *Two::getPyInfo()
{
    print_gil_state("getPyInfo");
    PyObject *sys = NULL;
    PyObject *path = NULL;
    PyObject *str_path = NULL;

    py_info_t *info = (py_info_t *)malloc(sizeof(*info));
    if (!info) {
        setError("could not allocate a py_info_t struct");
        return NULL;
    }

    info->version = Py_GetVersion();
    info->path = NULL;

    sys = PyImport_ImportModule("sys");
    if (!sys) {
        setError("could not import module 'sys': " + _fetchPythonError());
        goto done;
    }

    path = PyObject_GetAttrString(sys, "path");
    if (!path) {
        setError("could not get 'sys.path': " + _fetchPythonError());
        goto done;
    }

    str_path = PyObject_Repr(path);
    if (!str_path) {
        setError("could not compute a string representation of 'sys.path': " + _fetchPythonError());
        goto done;
    }

    info->path = as_string(str_path);

done:
    Py_XDECREF(sys);
    Py_XDECREF(path);
    Py_XDECREF(str_path);
    return info;
}

bool Two::runSimpleString(const char *code) const
{
    return PyRun_SimpleString(code) == 0;
}

bool Two::addPythonPath(const char *path)
{
    print_gil_state("addPythonPath");
    if (std::find(_pythonPaths.begin(), _pythonPaths.end(), path) == _pythonPaths.end()) {
        _pythonPaths.push_back(path);
        return true;
    }
    return false;
}

six_gilstate_t Two::GILEnsure()
{
    print_gil_state("GILEnsure");
    PyGILState_STATE state = PyGILState_Ensure();
    print_gil_state("GILEnsure done");
    if (state == PyGILState_LOCKED) {
        return DATADOG_AGENT_SIX_GIL_LOCKED;
    }
    return DATADOG_AGENT_SIX_GIL_UNLOCKED;
}

void Two::GILRelease(six_gilstate_t state)
{
    print_gil_state("GILRelease");
    if (state == DATADOG_AGENT_SIX_GIL_LOCKED) {
        PyGILState_Release(PyGILState_LOCKED);
    } else {
        PyGILState_Release(PyGILState_UNLOCKED);
    }
    print_gil_state("GILRelease done");
}

// return new reference
PyObject *Two::_importFrom(const char *module, const char *name)
{
    print_gil_state("_importFrom");
    PyObject *obj_module = NULL;
    PyObject *obj_symbol = NULL;

    obj_module = PyImport_ImportModule(module);
    if (obj_module == NULL) {
        setError(_fetchPythonError());
        goto error;
    }

    obj_symbol = PyObject_GetAttrString(obj_module, name);
    if (obj_symbol == NULL) {
        setError(_fetchPythonError());
        goto error;
    }

    Py_XDECREF(obj_module);
    return obj_symbol;

error:
    Py_XDECREF(obj_module);
    Py_XDECREF(obj_symbol);
    return NULL;
}

SixPyObject *Two::getCheckClass(const char *module)
{
    print_gil_state("getCheckClass");
    PyObject *obj_module = NULL;
    PyObject *klass = NULL;

done:
    Py_XDECREF(obj_module);
    Py_XDECREF(klass);

    if (klass == NULL) {
        return NULL;
    }

    return reinterpret_cast<SixPyObject *>(klass);
}

bool Two::getClass(const char *module, SixPyObject *&pyModule, SixPyObject *&pyClass)
{
    // unbuffered output
    std::cout.setf(std::ios::unitbuf);
    print_gil_state("getClass");
    PyObject *obj_module = NULL;
    PyObject *obj_class = NULL;

    std::cout << "getClass import module " << module << std::endl << std::flush;
    sleep(1);
    obj_module = PyImport_ImportModule(module);
    std::cout << "getClass import module: " << obj_module << std::endl << std::flush;
    if (obj_module == NULL) {
        std::cout << "getClass collecting error" << std::endl << std::flush;
        std::ostringstream err;
        err << "unable to import module '" << module << "': " + _fetchPythonError();
        setError(err.str());
        return false;
    }

    std::cout << "getClass _findSubclassOf" << std::endl << std::flush;
    obj_class = _findSubclassOf(_baseClass, obj_module);
    if (obj_class == NULL) {
        std::ostringstream err;
        err << "unable to find a subclass of the base check in module '" << module << "': " << _fetchPythonError();
        setError(err.str());
        Py_XDECREF(obj_module);
        return false;
    }

    pyModule = reinterpret_cast<SixPyObject *>(obj_module);
    pyClass = reinterpret_cast<SixPyObject *>(obj_class);
    return true;
}

bool Two::getCheck(SixPyObject *py_class, const char *init_config_str, const char *instance_str,
                   const char *check_id_str, const char *check_name, const char *agent_config_str, SixPyObject *&check)
{
    print_gil_state("getCheck");
    PyObject *klass = reinterpret_cast<PyObject *>(py_class);
    PyObject *agent_config = NULL;
    PyObject *init_config = NULL;
    PyObject *instance = NULL;
    PyObject *instances = NULL;
    PyObject *py_check = NULL;
    PyObject *args = NULL;
    PyObject *kwargs = NULL;
    PyObject *check_id = NULL;
    PyObject *name = NULL;

    char load_config[] = "load_config";
    char format[] = "(s)"; // use parentheses to force Tuple creation

    // call `AgentCheck.load_config(init_config)`
    std::cout << "getCheck call method load_config init_config: " << klass << std::endl << std::flush;
    init_config = PyObject_CallMethod(klass, load_config, format, init_config_str);
    if (init_config == NULL) {
        std::cout << "getCheck call method load_config init_config: error" << std::endl << std::flush;
        setError("error parsing init_config: " + _fetchPythonError());
        goto done;
    }
    std::cout << "getCheck call method load_config: success" << std::endl << std::flush;
    // replace an empty init_config by  a empty dict
    if (init_config == Py_None) {
        Py_XDECREF(init_config);
        init_config = PyDict_New();
    } else if (!PyDict_Check(init_config)) {
        setError("error 'init_config' is not a dict");
        goto done;
    }

    // call `AgentCheck.load_config(instance)`
    std::cout << "getCheck call method load_config instance: success" << std::endl << std::flush;
    instance = PyObject_CallMethod(klass, load_config, format, instance_str);
    if (instance == NULL) {
        std::cout << "getCheck call method load_config instance: error" << std::endl << std::flush;
        setError("error parsing instance: " + _fetchPythonError());
        goto done;
    } else if (!PyDict_Check(instance)) {
        setError("error instance is not a dict");
        goto done;
    }

    instances = PyTuple_New(1);
    std::cout << "getCheck SetItem" << std::endl << std::flush;
    if (PyTuple_SetItem(instances, 0, instance) != 0) {
        setError("Could not create Tuple for instances: " + _fetchPythonError());
        goto done;
    }

    // create `args` and `kwargs` to invoke `AgentCheck` constructor
    std::cout << "getCheck create dict" << std::endl << std::flush;
    args = PyTuple_New(0);
    kwargs = PyDict_New();
    std::cout << "getCheck PyString_FromString" << std::endl << std::flush;
    name = PyString_FromString(check_name);
    std::cout << "getCheck dict set" << std::endl << std::flush;
    PyDict_SetItemString(kwargs, "name", name);
    PyDict_SetItemString(kwargs, "init_config", init_config);
    PyDict_SetItemString(kwargs, "instances", instances);

    if (agent_config_str != NULL) {
        std::cout << "getCheck load_config agent_config" << std::endl << std::flush;
        agent_config = PyObject_CallMethod(klass, load_config, format, agent_config_str);
        if (agent_config == NULL) {
            std::cout << "getCheck load_config agent_config: error" << std::endl << std::flush;
            setError("error parsing agent_config: " + _fetchPythonError());
            goto done;
        } else if (!PyDict_Check(agent_config)) {
            setError("error agent_config is not a dict");
            goto done;
        }

        std::cout << "getCheck set config dict agent_config" << std::endl << std::flush;
        PyDict_SetItemString(kwargs, "agentConfig", agent_config);
    } else {
        std::cout << "getCheck NO agent_config" << std::endl << std::flush;
    }

    // call `AgentCheck` constructor
    std::cout << "getCheck Call AgentCheck constructor" << klass << " "  << args << " " << kwargs << std::endl << std::flush;
    py_check = PyObject_Call(klass, args, kwargs);
    if (py_check == NULL) {
        std::cout << "getCheck Call AgentCheck constructor: error" << std::endl << std::flush;
        setError(_fetchPythonError());
        goto done;
    }

    if (check_id_str != NULL && strlen(check_id_str) != 0) {
        std::cout << "getCheck setting check_id PyString_FromString" << std::endl << std::flush;
        check_id = PyString_FromString(check_id_str);
        if (check_id == NULL) {
            std::cout << "getCheck setting check_id PyString_FromString: error" << std::endl << std::flush;
            std::ostringstream err;
            err << "error could not set check_id: " << check_id_str;
            setError(err.str());
            Py_XDECREF(py_check);
            py_check = NULL;
            goto done;
        }

        std::cout << "getCheck setting check_id SetAttrString" << std::endl << std::flush;
        if (PyObject_SetAttrString(py_check, "check_id", check_id) != 0) {
            std::cout << "getCheck setting check_id SetAttrString: error" << std::endl << std::flush;
            setError("error could not set 'check_id' attr: " + _fetchPythonError());
            Py_XDECREF(py_check);
            py_check = NULL;
            goto done;
        }
    }

done:
    Py_XDECREF(name);
    Py_XDECREF(check_id);
    Py_XDECREF(init_config);
    Py_XDECREF(instance);
    Py_XDECREF(agent_config);
    Py_XDECREF(args);
    Py_XDECREF(kwargs);

    if (py_check == NULL) {
    std::cout << "getCheck Done error" << std::endl << std::flush;
        return false;
    }

    std::cout << "getCheck Done success" << std::endl << std::flush;
    check = reinterpret_cast<SixPyObject *>(py_check);
    return true;
}

PyObject *Two::_findSubclassOf(PyObject *base, PyObject *module)
{
    print_gil_state("_findSubclassOf");
    std::cout << "_findSubclassOf base" << std::endl << std::flush;
    // baseClass is not a Class type
    if (base == NULL || !PyType_Check(base)) {
        setError("base class is not of type 'Class'");
        return NULL;
    }

    std::cout << "_findSubclassOf check module" << std::endl << std::flush;
    // baseClass is not a Class type
    // module is not a Module object
    if (module == NULL || !PyModule_Check(module)) {
        setError("module is not of type 'Module'");
        return NULL;
    }

    std::cout << "_findSubclassOf dir" << std::endl << std::flush;
    // baseClass is not a Class type
    PyObject *dir = PyObject_Dir(module);
    if (dir == NULL) {
        PyErr_Clear();
        setError("there was an error calling dir() on module object");
        return NULL;
    }

    PyObject *klass = NULL;
    for (int i = 0; i < PyList_GET_SIZE(dir); i++) {
<<<<<<< HEAD
        std::cout << "_findSubclassOf dir [" << i << "]" << std::endl << std::flush;
        // get symbol name
        char *symbol_name = NULL;
        PyObject *symbol = PyList_GetItem(dir, i);
        if (symbol == NULL) {
=======
        // Reset `klass` at every iteration so its state is always clean when we
        // continue the loop or return early. Reset at first iteration is useless
        // but it keeps the code readable.
        Py_XDECREF(klass);
        klass = NULL;

        // get the symbol in current list item
        PyObject *symbol = PyList_GetItem(dir, i);
        if (symbol == NULL) {
            // This should never happen as it means we're out of bounds
            PyErr_Clear();
            setError("there was an error browsing dir() output");
            goto done;
        }

        // get symbol name
        char *symbol_name = PyString_AsString(symbol);
        if (symbol_name == NULL) {
            // PyString_AsString returns NULL if `symbol` is not a string object
            // and raises TypeError. Let's clear the error and keep going.
            PyErr_Clear();
>>>>>>> 427bed50
            continue;
        }

        // get symbol instance. It's a new ref but in case of success we don't
<<<<<<< HEAD
        // DecRef since we return it and the caller
        // will be owner
        symbol_name = PyString_AsString(symbol);
        std::cout << "_findSubclassOf dir [" << i << "]: " << symbol_name << std::endl << std::flush;
=======
        // DecRef since we return it and the caller will be owner
>>>>>>> 427bed50
        klass = PyObject_GetAttrString(module, symbol_name);
        if (klass == NULL) {
            PyErr_Clear();
            continue;
        }

        std::cout << "_findSubclassOf dir [" << i << "]: check klass" << std::endl << std::flush;
        // not a class, ignore
        if (!PyType_Check(klass)) {
            continue;
        }

        // this is an unrelated class, ignore
        std::cout << "_findSubclassOf dir [" << i << "]: check subtype" << std::endl << std::flush;
        if (!PyType_IsSubtype((PyTypeObject *)klass, (PyTypeObject *)base)) {
            continue;
        }

<<<<<<< HEAD
        std::cout << "_findSubclassOf dir [" << i << "]: check compare" << std::endl << std::flush;
        // `klass` is actually `base` itself, ignore
        if (PyObject_RichCompareBool(klass, base, Py_EQ)) {
            Py_XDECREF(klass);
=======
        // check whether `klass` is actually `base` itself
        int retval = PyObject_RichCompareBool(klass, base, Py_EQ);
        if (retval == 1) {
            // `klass` is indeed `base`, continue
            continue;
        } else if (retval == -1) {
            // an error occurred calling __eq__, clear and continue
            PyErr_Clear();
>>>>>>> 427bed50
            continue;
        }

        // does `klass` have subclasses?
        char func_name[] = "__subclasses__";
        std::cout << "_findSubclassOf dir [" << i << "]: call subclasses" << std::endl << std::flush;
        PyObject *children = PyObject_CallMethod(klass, func_name, NULL);
        if (children == NULL) {
            PyErr_Clear();
            continue;
        }

        // how many?
        std::cout << "_findSubclassOf dir [" << i << "]: check get size children" << std::endl << std::flush;
        int children_count = PyList_GET_SIZE(children);
        Py_XDECREF(children);

        // Agent integrations are supposed to have no subclasses
        std::cout << "_findSubclassOf dir [" << i << "]: check count" << std::endl << std::flush;
        if (children_count > 0) {
            continue;
        }

        // got it, return the check class
        goto done;
    }

    // we couldn't find any good subclass, set an error and reset
    // `klass` state for one last time before moving to `done`.
    setError("cannot find a subclass");
    Py_XDECREF(klass);
    klass = NULL;

done:
    std::cout << "_findSubclassOf finish " << klass << std::endl << std::flush;
    Py_XDECREF(dir);
    return klass;
}

const char *Two::runCheck(SixPyObject *check)
{
    print_gil_state("runCheck");
    if (check == NULL) {
        return NULL;
    }

    PyObject *py_check = reinterpret_cast<PyObject *>(check);

    // result will be eventually returned as a copy and the corresponding Python
    // string decref'ed, caller will be responsible for memory deallocation.
    char *ret, *ret_copy = NULL;
    char run[] = "run";
    PyObject *result = NULL;

    result = PyObject_CallMethod(py_check, run, NULL);
    if (result == NULL) {
        setError("error invoking 'run' method: " + _fetchPythonError());
        goto done;
    }

    // `ret` points to the Python string internal storage and will be eventually
    // deallocated along with the corresponding Python object.
    ret = PyString_AsString(result);
    if (ret == NULL) {
        setError("error converting result to string: " + _fetchPythonError());
        goto done;
    }

    ret_copy = _strdup(ret);

done:
    Py_XDECREF(result);
    return ret_copy;
}

char **Two::getCheckWarnings(SixPyObject *check)
{
    print_gil_state("getCheckWarnings");
    if (check == NULL)
        return NULL;
    PyObject *py_check = reinterpret_cast<PyObject *>(check);

    char func_name[] = "get_warnings";
    PyObject *warns_list = PyObject_CallMethod(py_check, func_name, NULL);
    if (warns_list == NULL) {
        setError("error invoking 'get_warnings' method: " + _fetchPythonError());
        return NULL;
    }

    Py_ssize_t numWarnings = PyList_Size(warns_list);
    char **warnings = (char **)malloc(sizeof(*warnings) * (numWarnings + 1));
    if (!warnings) {
        Py_XDECREF(warns_list);
        setError("could not allocate memory to get warnings: ");
        return NULL;
    }
    warnings[numWarnings] = NULL;

    for (Py_ssize_t idx = 0; idx < numWarnings; idx++) {
        PyObject *warn = PyList_GetItem(warns_list, idx); // borrowed ref
        warnings[idx] = as_string(warn);
    }
    Py_XDECREF(warns_list);
    return warnings;
}

std::string Two::_fetchPythonError()
{
    print_gil_state("_fetchPythonError");
    std::string ret_val = "";

    if (PyErr_Occurred() == NULL) {
        return ret_val;
    }

    PyObject *ptype = NULL;
    PyObject *pvalue = NULL;
    PyObject *ptraceback = NULL;

    // Fetch error and make sure exception values are normalized, as per python C
    // API docs.
    PyErr_Fetch(&ptype, &pvalue, &ptraceback);
    PyErr_NormalizeException(&ptype, &pvalue, &ptraceback);

    // There's a traceback, try to format it nicely
    if (ptraceback != NULL) {
        PyObject *traceback = PyImport_ImportModule("traceback");
        if (traceback != NULL) {
            char fname[] = "format_exception";
            PyObject *format_exception = PyObject_GetAttrString(traceback, fname);
            if (format_exception != NULL) {
                PyObject *fmt_exc = PyObject_CallFunctionObjArgs(format_exception, ptype, pvalue, ptraceback, NULL);
                if (fmt_exc != NULL) {
                    // "format_exception" returns a list of strings (one per line)
                    for (int i = 0; i < PyList_Size(fmt_exc); i++) {
                        ret_val += PyString_AsString(PyList_GetItem(fmt_exc, i));
                    }
                }
                Py_XDECREF(fmt_exc);
                Py_XDECREF(format_exception);
            }
            Py_XDECREF(traceback);
        } else {
            // If we reach this point, there was an error while formatting the
            // exception
            ret_val = "can't format exception";
        }
    }
    // we sometimes do not get a traceback but an error in pvalue
    else if (pvalue != NULL) {
        PyObject *pvalue_obj = PyObject_Str(pvalue);
        if (pvalue_obj != NULL) {
            ret_val = PyString_AsString(pvalue_obj);
            Py_XDECREF(pvalue_obj);
        }
    } else if (ptype != NULL) {
        PyObject *ptype_obj = PyObject_Str(ptype);
        if (ptype_obj != NULL) {
            ret_val = PyString_AsString(ptype_obj);
            Py_XDECREF(ptype_obj);
        }
    }

    if (ret_val == "") {
        ret_val = "unknown error";
    }

    // clean up and return the string
    PyErr_Clear();
    Py_XDECREF(ptype);
    Py_XDECREF(pvalue);
    Py_XDECREF(ptraceback);
    return ret_val;
}

bool Two::getAttrString(SixPyObject *obj, const char *attributeName, char *&value) const
{
    print_gil_state("getAttrString");
    if (obj == NULL) {
        return false;
    }

    bool res = false;
    PyObject *py_attr = NULL;
    PyObject *py_obj = reinterpret_cast<PyObject *>(obj);

    py_attr = PyObject_GetAttrString(py_obj, attributeName);
    if (py_attr != NULL && PyString_Check(py_attr)) {
        value = as_string(py_attr);
        res = true;
    } else if (py_attr != NULL && !PyString_Check(py_attr)) {
        setError("error attribute " + std::string(attributeName) + " is has a different type than string");
        PyErr_Clear();
    } else {
        PyErr_Clear();
    }

    Py_XDECREF(py_attr);
    return res;
}

void Two::decref(SixPyObject *obj)
{
    print_gil_state("decref");
    Py_XDECREF(reinterpret_cast<PyObject *>(obj));
}

void Two::incref(SixPyObject *obj)
{
    print_gil_state("incref");
    Py_XINCREF(reinterpret_cast<SixPyObject *>(obj));
}

void Two::set_module_attr_string(char *module, char *attr, char *value)
{
    print_gil_state("set_module_attr_string");
    PyObject *py_module = PyImport_ImportModule(module);
    if (!py_module) {
        setError("error importing python '" + std::string(module) + "' module: " + _fetchPythonError());
        return;
    }

    PyObject *py_value = PyStringFromCString(value);
    if (PyObject_SetAttrString(py_module, attr, py_value) != 0)
        setError("error setting the '" + std::string(module) + "." + std::string(attr)
                 + "' attribute: " + _fetchPythonError());

    Py_XDECREF(py_module);
    Py_XDECREF(py_value);
}

void Two::setSubmitMetricCb(cb_submit_metric_t cb)
{
    _set_submit_metric_cb(cb);
}

void Two::setSubmitServiceCheckCb(cb_submit_service_check_t cb)
{
    _set_submit_service_check_cb(cb);
}

void Two::setSubmitEventCb(cb_submit_event_t cb)
{
    _set_submit_event_cb(cb);
}

void Two::setGetVersionCb(cb_get_version_t cb)
{
    _set_get_version_cb(cb);
}

void Two::setGetConfigCb(cb_get_config_t cb)
{
    _set_get_config_cb(cb);
}

void Two::setHeadersCb(cb_headers_t cb)
{
    _set_headers_cb(cb);
}

void Two::setGetHostnameCb(cb_get_hostname_t cb)
{
    _set_get_hostname_cb(cb);
}

void Two::setGetClusternameCb(cb_get_clustername_t cb)
{
    _set_get_clustername_cb(cb);
}

void Two::setLogCb(cb_log_t cb)
{
    _set_log_cb(cb);
}

void Two::setSetExternalTagsCb(cb_set_external_tags_t cb)
{
    _set_set_external_tags_cb(cb);
}

void Two::setSubprocessOutputCb(cb_get_subprocess_output_t cb)
{
    _set_get_subprocess_output_cb(cb);
}

void Two::setCGOFreeCb(cb_cgo_free_t cb)
{
    _set_cgo_free_cb(cb);
}

void Two::setTagsCb(cb_tags_t cb)
{
    _set_tags_cb(cb);
}

void Two::setGetConnectionInfoCb(cb_get_connection_info_t cb)
{
    _set_get_connection_info_cb(cb);
}

void Two::setIsExcludedCb(cb_is_excluded_t cb)
{
    _set_is_excluded_cb(cb);
}

// Python Helpers

// get_integration_list return a list of every datadog's wheels installed. The
// returned list must be free by calling free_integration_list.
char *Two::getIntegrationList()
{
    print_gil_state("getIntegrationList");
    PyObject *pyPackages = NULL;
    PyObject *pkgLister = NULL;
    PyObject *args = NULL;
    PyObject *packages = NULL;
    char *wheels = NULL;

    six_gilstate_t state = GILEnsure();

    pyPackages = PyImport_ImportModule("datadog_checks.base.utils.agent.packages");
    if (pyPackages == NULL) {
        setError("could not import datadog_checks.base.utils.agent.packages: " + _fetchPythonError());
        goto done;
    }

    pkgLister = PyObject_GetAttrString(pyPackages, "get_datadog_wheels");
    if (pyPackages == NULL) {
        setError("could not fetch get_datadog_wheels attr: " + _fetchPythonError());
        goto done;
    }

    args = PyTuple_New(0);
    packages = PyObject_Call(pkgLister, args, NULL);
    if (packages == NULL) {
        setError("error fetching wheels list: " + _fetchPythonError());
        goto done;
    }

    if (PyList_Check(packages) == 0) {
        setError("'get_datadog_wheels' did not return a list");
        goto done;
    }

    wheels = as_json(packages);

done:
    Py_XDECREF(pyPackages);
    Py_XDECREF(pkgLister);
    Py_XDECREF(args);
    Py_XDECREF(packages);
    GILRelease(state);

    return wheels;
}<|MERGE_RESOLUTION|>--- conflicted
+++ resolved
@@ -431,19 +431,13 @@
 
     PyObject *klass = NULL;
     for (int i = 0; i < PyList_GET_SIZE(dir); i++) {
-<<<<<<< HEAD
-        std::cout << "_findSubclassOf dir [" << i << "]" << std::endl << std::flush;
-        // get symbol name
-        char *symbol_name = NULL;
-        PyObject *symbol = PyList_GetItem(dir, i);
-        if (symbol == NULL) {
-=======
         // Reset `klass` at every iteration so its state is always clean when we
         // continue the loop or return early. Reset at first iteration is useless
         // but it keeps the code readable.
         Py_XDECREF(klass);
         klass = NULL;
 
+        std::cout << "_findSubclassOf dir [" << i << "]" << std::endl << std::flush;
         // get the symbol in current list item
         PyObject *symbol = PyList_GetItem(dir, i);
         if (symbol == NULL) {
@@ -459,19 +453,12 @@
             // PyString_AsString returns NULL if `symbol` is not a string object
             // and raises TypeError. Let's clear the error and keep going.
             PyErr_Clear();
->>>>>>> 427bed50
             continue;
         }
+        std::cout << "_findSubclassOf dir [" << i << "]: " << symbol_name << std::endl << std::flush;
 
         // get symbol instance. It's a new ref but in case of success we don't
-<<<<<<< HEAD
-        // DecRef since we return it and the caller
-        // will be owner
-        symbol_name = PyString_AsString(symbol);
-        std::cout << "_findSubclassOf dir [" << i << "]: " << symbol_name << std::endl << std::flush;
-=======
         // DecRef since we return it and the caller will be owner
->>>>>>> 427bed50
         klass = PyObject_GetAttrString(module, symbol_name);
         if (klass == NULL) {
             PyErr_Clear();
@@ -490,12 +477,7 @@
             continue;
         }
 
-<<<<<<< HEAD
         std::cout << "_findSubclassOf dir [" << i << "]: check compare" << std::endl << std::flush;
-        // `klass` is actually `base` itself, ignore
-        if (PyObject_RichCompareBool(klass, base, Py_EQ)) {
-            Py_XDECREF(klass);
-=======
         // check whether `klass` is actually `base` itself
         int retval = PyObject_RichCompareBool(klass, base, Py_EQ);
         if (retval == 1) {
@@ -504,7 +486,6 @@
         } else if (retval == -1) {
             // an error occurred calling __eq__, clear and continue
             PyErr_Clear();
->>>>>>> 427bed50
             continue;
         }
 
